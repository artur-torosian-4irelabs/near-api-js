--- conflicted
+++ resolved
@@ -1,5 +1,5 @@
 import BN from 'bn.js';
-import { Action, AccessKey } from './transaction';
+import { Action } from './transaction';
 import { FinalExecutionOutcome } from './providers';
 import { Connection } from './connection';
 import { PublicKey } from './utils/key_pair';
@@ -13,10 +13,6 @@
     readonly connection: Connection;
     readonly accountId: string;
     private _state;
-<<<<<<< HEAD
-    protected _accessKey: AccessKey;
-=======
->>>>>>> a0bcca7e
     private _ready;
     protected get ready(): Promise<void>;
     constructor(connection: Connection, accountId: string);
@@ -24,12 +20,8 @@
     state(): Promise<AccountState>;
     private printLogs;
     private retryTxResult;
-<<<<<<< HEAD
     protected signAndSendTransaction(receiverId: string, actions: Action[]): Promise<FinalExecutionOutcome>;
-=======
-    private signAndSendTransaction;
     private findAccessKey;
->>>>>>> a0bcca7e
     createAndDeployContract(contractId: string, publicKey: string | PublicKey, data: Uint8Array, amount: BN): Promise<Account>;
     sendMoney(receiverId: string, amount: BN): Promise<FinalExecutionOutcome>;
     createAccount(newAccountId: string, publicKey: string | PublicKey, amount: BN): Promise<FinalExecutionOutcome>;
