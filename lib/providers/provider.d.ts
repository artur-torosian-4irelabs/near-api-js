/**
 * NEAR RPC API request types and responses
 * @module
 */
import { SignedTransaction } from '../transaction';
import { PublicKey } from '../utils/key_pair';
export interface SyncInfo {
    latest_block_hash: string;
    latest_block_height: number;
    latest_block_time: string;
    latest_state_root: string;
    syncing: boolean;
}
interface Version {
    version: string;
    build: string;
}
export interface NodeStatusResult {
    chain_id: string;
    rpc_addr: string;
    sync_info: SyncInfo;
    validators: string[];
    version: Version;
}
declare type BlockHash = string;
declare type BlockHeight = number;
export declare type BlockId = BlockHash | BlockHeight;
export declare type Finality = 'optimistic' | 'near-final' | 'final';
export declare type BlockReference = {
    blockId: BlockId;
} | {
    finality: Finality;
} | {
    sync_checkpoint: 'genesis' | 'earliest_available';
};
export declare enum ExecutionStatusBasic {
    Unknown = "Unknown",
    Pending = "Pending",
    Failure = "Failure"
}
export interface ExecutionStatus {
    SuccessValue?: string;
    SuccessReceiptId?: string;
    Failure?: ExecutionError;
}
export declare enum FinalExecutionStatusBasic {
    NotStarted = "NotStarted",
    Started = "Started",
    Failure = "Failure"
}
export interface ExecutionError {
    error_message: string;
    error_type: string;
}
export interface FinalExecutionStatus {
    SuccessValue?: string;
    Failure?: ExecutionError;
}
export interface ExecutionOutcomeWithId {
    id: string;
    outcome: ExecutionOutcome;
}
export interface ExecutionOutcome {
    logs: string[];
    receipt_ids: string[];
    gas_burnt: number;
    status: ExecutionStatus | ExecutionStatusBasic;
}
export interface ExecutionOutcomeWithIdView {
    proof: MerklePath;
    block_hash: string;
    id: string;
    outcome: ExecutionOutcome;
}
export interface FinalExecutionOutcome {
    status: FinalExecutionStatus | FinalExecutionStatusBasic;
    transaction: any;
    transaction_outcome: ExecutionOutcomeWithId;
    receipts_outcome: ExecutionOutcomeWithId[];
}
export interface TotalWeight {
    num: number;
}
export interface BlockHeader {
    height: number;
    epoch_id: string;
    next_epoch_id: string;
    hash: string;
    prev_hash: string;
    prev_state_root: string;
    chunk_receipts_root: string;
    chunk_headers_root: string;
    chunk_tx_root: string;
    outcome_root: string;
    chunks_included: number;
    challenges_root: string;
    timestamp: number;
    timestamp_nanosec: string;
    random_value: string;
    validator_proposals: any[];
    chunk_mask: boolean[];
    gas_price: string;
    rent_paid: string;
    validator_reward: string;
    total_supply: string;
    challenges_result: any[];
    last_final_block: string;
    last_ds_final_block: string;
    next_bp_hash: string;
    block_merkle_root: string;
    approvals: string[];
    signature: string;
    latest_protocol_version: number;
}
export declare type ChunkHash = string;
export declare type ShardId = number;
export declare type BlockShardId = [BlockId, ShardId];
export declare type ChunkId = ChunkHash | BlockShardId;
export interface ChunkHeader {
    balance_burnt: string;
    chunk_hash: ChunkHash;
    encoded_length: number;
    encoded_merkle_root: string;
    gas_limit: number;
    gas_used: number;
    height_created: number;
    height_included: number;
    outgoing_receipts_root: string;
    prev_block_hash: string;
    prev_state_num_parts: number;
    prev_state_root_hash: string;
    rent_paid: string;
    shard_id: number;
    signature: string;
    tx_root: string;
    validator_proposals: any[];
    validator_reward: string;
}
export interface ChunkResult {
    header: ChunkHeader;
    receipts: any[];
    transactions: Transaction[];
}
export interface Chunk {
    chunk_hash: string;
    prev_block_hash: string;
    outcome_root: string;
    prev_state_root: string;
    encoded_merkle_root: string;
    encoded_length: number;
    height_created: number;
    height_included: number;
    shard_id: number;
    gas_used: number;
    gas_limit: number;
    rent_paid: string;
    validator_reward: string;
    balance_burnt: string;
    outgoing_receipts_root: string;
    tx_root: string;
    validator_proposals: any[];
    signature: string;
}
export interface Transaction {
    hash: string;
    public_key: string;
    signature: string;
    body: any;
}
export interface BlockResult {
    author: string;
    header: BlockHeader;
    chunks: Chunk[];
}
export interface CurrentEpochValidatorInfo {
    account_id: string;
    public_key: string;
    is_slashed: boolean;
    stake: string;
    shards: number[];
    num_produced_blocks: number;
    num_expected_blocks: number;
}
export interface NextEpochValidatorInfo {
    account_id: string;
    public_key: string;
    stake: string;
    shards: number[];
}
export interface ValidatorStakeView {
    account_id: string;
    public_key: string;
    stake: string;
}
export interface NearProtocolConfig {
    runtime_config: NearProtocolRuntimeConfig;
}
export interface NearProtocolRuntimeConfig {
    storage_amount_per_byte: string;
}
export interface EpochValidatorInfo {
    next_validators: NextEpochValidatorInfo[];
    current_validators: CurrentEpochValidatorInfo[];
    next_fisherman: ValidatorStakeView[];
    current_fisherman: ValidatorStakeView[];
    current_proposals: ValidatorStakeView[];
    prev_epoch_kickout: ValidatorStakeView[];
    epoch_start_height: number;
}
export interface MerkleNode {
    hash: string;
    direction: string;
}
export declare type MerklePath = MerkleNode[];
export interface BlockHeaderInnerLiteView {
    height: number;
    epoch_id: string;
    next_epoch_id: string;
    prev_state_root: string;
    outcome_root: string;
    timestamp: number;
    next_bp_hash: string;
    block_merkle_root: string;
}
export interface LightClientBlockLiteView {
    prev_block_hash: string;
    inner_rest_hash: string;
    inner_lite: BlockHeaderInnerLiteView;
}
export interface LightClientProof {
    outcome_proof: ExecutionOutcomeWithIdView;
    outcome_root_proof: MerklePath;
    block_header_lite: LightClientBlockLiteView;
    block_proof: MerklePath;
}
export declare enum IdType {
    Transaction = "transaction",
    Receipt = "receipt"
}
export interface LightClientProofRequest {
    type: IdType;
    light_client_head: string;
    transaction_hash?: string;
    sender_id?: string;
    receipt_id?: string;
    receiver_id?: string;
}
export interface GasPrice {
    gas_price: string;
}
export interface QueryResponseKind {
    block_height: BlockHeight;
    block_hash: BlockHash;
}
export interface AccountView extends QueryResponseKind {
    amount: string;
    locked: string;
    code_hash: string;
    storage_usage: number;
    storage_paid_at: BlockHeight;
}
interface StateItem {
    key: string;
    value: string;
    proof: string[];
}
export interface ViewStateResult extends QueryResponseKind {
    values: StateItem[];
    proof: string[];
}
export interface CodeResult extends QueryResponseKind {
    result: number[];
    logs: string[];
}
export interface ContractCodeView extends QueryResponseKind {
    code_base64: string;
    hash: string;
}
export interface FunctionCallPermissionView {
    FunctionCall: {
        allowance: string;
        receiver_id: string;
        method_names: string[];
    };
}
export interface AccessKeyView extends QueryResponseKind {
    nonce: number;
    permission: 'FullAccess' | FunctionCallPermissionView;
}
export interface AccessKeyInfoView {
    public_key: PublicKey;
    access_key: AccessKeyView;
}
export interface AccessKeyList extends QueryResponseKind {
    keys: AccessKeyInfoView[];
}
export interface ViewAccountRequest {
    request_type: 'view_account';
    account_id: string;
}
export interface ViewCodeRequest {
    request_type: 'view_code';
    account_id: string;
}
export interface ViewStateRequest {
    request_type: 'view_state';
    account_id: string;
    prefix_base64: string;
}
export interface ViewAccessKeyRequest {
    request_type: 'view_access_key';
    account_id: string;
    public_key: string;
}
export interface ViewAccessKeyListRequest {
    request_type: 'view_access_key_list';
    account_id: string;
}
export interface CallFunctionRequest {
    request_type: 'call_function';
    account_id: string;
    method_name: string;
    args_base64: string;
}
export declare type RpcQueryRequest = (ViewAccountRequest | ViewCodeRequest | ViewStateRequest | ViewAccountRequest | ViewAccessKeyRequest | ViewAccessKeyListRequest | CallFunctionRequest) & BlockReference;
/** @hidden */
export declare abstract class Provider {
    abstract status(): Promise<NodeStatusResult>;
    abstract sendTransaction(signedTransaction: SignedTransaction): Promise<FinalExecutionOutcome>;
    abstract sendTransactionAsync(signedTransaction: SignedTransaction): Promise<FinalExecutionOutcome>;
    abstract txStatus(txHash: Uint8Array, accountId: string): Promise<FinalExecutionOutcome>;
<<<<<<< HEAD
    abstract txStatusReceipts(txHash: Uint8Array, accountId: string): Promise<FinalExecutionOutcome>;
    abstract query(params: object): Promise<any>;
    abstract query(path: string, data: string): Promise<any>;
=======
    abstract query<T extends QueryResponseKind>(params: RpcQueryRequest): Promise<T>;
    abstract query<T extends QueryResponseKind>(path: string, data: string): Promise<T>;
>>>>>>> 71920e06
    abstract block(blockQuery: BlockId | BlockReference): Promise<BlockResult>;
    abstract chunk(chunkId: ChunkId): Promise<ChunkResult>;
    abstract validators(blockId: BlockId): Promise<EpochValidatorInfo>;
    abstract experimental_genesisConfig(): Promise<NearProtocolConfig>;
    abstract experimental_protocolConfig(blockReference: BlockReference): Promise<NearProtocolConfig>;
    abstract lightClientProof(request: LightClientProofRequest): Promise<LightClientProof>;
    abstract gasPrice(blockId: BlockId): Promise<GasPrice>;
}
/** @hidden */
export declare function getTransactionLastResult(txResult: FinalExecutionOutcome): any;
export {};<|MERGE_RESOLUTION|>--- conflicted
+++ resolved
@@ -172,6 +172,18 @@
     header: BlockHeader;
     chunks: Chunk[];
 }
+export interface BlockChange {
+    type: string;
+    account_id: string;
+}
+export interface BlockChangeResult {
+    block_hash: string;
+    changes: BlockChange[];
+}
+export interface ChangeResult {
+    block_hash: string;
+    changes: any[];
+}
 export interface CurrentEpochValidatorInfo {
     account_id: string;
     public_key: string;
@@ -248,6 +260,10 @@
 export interface GasPrice {
     gas_price: string;
 }
+export interface AccessKeyWithPublicKey {
+    account_id: string;
+    public_key: string;
+}
 export interface QueryResponseKind {
     block_height: BlockHeight;
     block_hash: BlockHash;
@@ -329,21 +345,22 @@
     abstract sendTransaction(signedTransaction: SignedTransaction): Promise<FinalExecutionOutcome>;
     abstract sendTransactionAsync(signedTransaction: SignedTransaction): Promise<FinalExecutionOutcome>;
     abstract txStatus(txHash: Uint8Array, accountId: string): Promise<FinalExecutionOutcome>;
-<<<<<<< HEAD
     abstract txStatusReceipts(txHash: Uint8Array, accountId: string): Promise<FinalExecutionOutcome>;
-    abstract query(params: object): Promise<any>;
-    abstract query(path: string, data: string): Promise<any>;
-=======
     abstract query<T extends QueryResponseKind>(params: RpcQueryRequest): Promise<T>;
     abstract query<T extends QueryResponseKind>(path: string, data: string): Promise<T>;
->>>>>>> 71920e06
     abstract block(blockQuery: BlockId | BlockReference): Promise<BlockResult>;
+    abstract blockChanges(blockQuery: BlockId | BlockReference): Promise<BlockChangeResult>;
     abstract chunk(chunkId: ChunkId): Promise<ChunkResult>;
     abstract validators(blockId: BlockId): Promise<EpochValidatorInfo>;
     abstract experimental_genesisConfig(): Promise<NearProtocolConfig>;
     abstract experimental_protocolConfig(blockReference: BlockReference): Promise<NearProtocolConfig>;
     abstract lightClientProof(request: LightClientProofRequest): Promise<LightClientProof>;
     abstract gasPrice(blockId: BlockId): Promise<GasPrice>;
+    abstract accessKeyChanges(accountIdArray: string[], BlockQuery: BlockId | BlockReference): Promise<ChangeResult>;
+    abstract singleAccessKeyChanges(accessKeyArray: AccessKeyWithPublicKey[], BlockQuery: BlockId | BlockReference): Promise<ChangeResult>;
+    abstract accountChanges(accountIdArray: string[], BlockQuery: BlockId | BlockReference): Promise<ChangeResult>;
+    abstract contractStateChanges(accountIdArray: string[], BlockQuery: BlockId | BlockReference, keyPrefix: string): Promise<ChangeResult>;
+    abstract contractCodeChanges(accountIdArray: string[], BlockQuery: BlockId | BlockReference): Promise<ChangeResult>;
 }
 /** @hidden */
 export declare function getTransactionLastResult(txResult: FinalExecutionOutcome): any;
